// frontend/js/api.js

// 1) Base URL of your Flask API
const API_BASE_URL = 'http://127.0.0.1:5000';  // change if your backend host/port changes

// 2) Core helper: all HTTP calls pass through here
async function apiRequest(
  path,
  { method = 'GET', headers = {}, body = null } = {}
) {
  const res = await fetch(`${API_BASE_URL}${path}`, {
    method,
    headers: { 'Content-Type': 'application/json', ...headers },
    body,
  });

  let data = null;
  try {
    data = await res.json();
  } catch (_) {
    // allow empty bodies
  }

  if (!res.ok) {
    const msg =
      (data && data.error) || `Request failed with status ${res.status}`;
    throw new Error(msg);
  }
  return data;
}

// 3) Semantic wrappers (match README endpoints)  ────────────────

// Users
const getUser = (id) => apiRequest(`/api/users/${encodeURIComponent(id)}`);

const registerUser = (payload) =>
  apiRequest('/api/users/register', {
    method: 'POST',
    body: JSON.stringify(payload),
  });

const updateUser = (id, payload) =>
  apiRequest(`/api/users/${encodeURIComponent(id)}`, {
    method: 'PUT',
    body: JSON.stringify(payload),
  });

const deleteUser = (id) =>
  apiRequest(`/api/users/${encodeURIComponent(id)}`, { method: 'DELETE' });

// Login (generic for all roles)
const loginUser = (email, password) =>
  apiRequest('/api/login', {
    method: 'POST',
    body: JSON.stringify({ email, password }),
  });

// shared login helper (mainly used for patient pages)
const login = (email, password, role) =>
  apiRequest('/api/login', {
    method: 'POST',
    body: JSON.stringify({ email, password, role })
  });

// Shared auth storage 
const AUTH_KEY = 'authUser';

function saveAuthUser(user) {
  localStorage.setItem(AUTH_KEY, JSON.stringify(user));
}

function loadAuthUser() {
  const raw = localStorage.getItem(AUTH_KEY);
  if (!raw) return null;
  try {
    return JSON.parse(raw);
  } catch {
    return null;
  }
}

function requireRole(expectedRole) {
  const user = loadAuthUser();
  if (!user || (expectedRole && user.role !== expectedRole)) {
    // Not logged in as expected role → kick back to the appropriate login page
    if (expectedRole === 'patient') window.location.href = 'patient.html';
    else if (expectedRole === 'specialist') window.location.href = 'specialist.html';
    else if (expectedRole === 'staff') window.location.href = 'staff.html';
    else if (expectedRole === 'admin') window.location.href = 'admin.html';
    else window.location.href = 'index.html';
    throw new Error('Not logged in');
  }
  return user; // { user_id, role, email, ... }
}

// Readings
const addReading = (payload) =>
  apiRequest('/api/readings', {
    method: 'POST',
    body: JSON.stringify(payload),
  });

const getReadings = async (userId, days = 30) => {
  const path = `/api/readings/${encodeURIComponent(
    userId
  )}?days=${encodeURIComponent(days)}`;

<<<<<<< HEAD
// apiRequest will give us the full JSON object:
const json = await apiRequest(path);
  
return Array.isArray(json.readings) ? json.readings : [];
=======
  const json = await apiRequest(path);
  return Array.isArray(json.readings) ? json.readings : [];
>>>>>>> 98563c94
};

const updateReading = (readingId, payload) =>
  apiRequest(`/api/readings/${encodeURIComponent(readingId)}`, {
    method: 'PUT',
    body: JSON.stringify(payload),
  });

const deleteReading = (readingId) =>
  apiRequest(`/api/readings/${encodeURIComponent(readingId)}`, {
    method: 'DELETE',
  });

// Insights
const getInsights = (userId) =>
  apiRequest(`/api/insights/${encodeURIComponent(userId)}`);

const getTrends = (userId) =>
  apiRequest(`/api/insights/${encodeURIComponent(userId)}/trends`);

const getPatterns = (userId) =>
  apiRequest(`/api/insights/${encodeURIComponent(userId)}/patterns`);

const getSavedInsights = (userId) =>
  apiRequest(`/api/aiinsights/${encodeURIComponent(userId)}`);

// Alerts
const getAlerts = (userId) =>
  apiRequest(`/api/alerts/${encodeURIComponent(userId)}`);

const dismissAlert = (alertId) =>
  apiRequest(`/api/alerts/${encodeURIComponent(alertId)}`, {
    method: 'DELETE',
  });

// Admin
const getAllUsers = () => apiRequest('/api/admin/users/all');

const getAdminMonthlyReport = (month, year) =>
  apiRequest(`/api/admin/reports/monthly?month=${month}&year=${year}`);

// Staff Dashboard - Assign Patients to Doctors
const assignPatientToSpecialist = (patientUserId, specialistUserId) =>
  apiRequest('/api/assignments/assign', {
    method: 'POST',
    body: JSON.stringify({
      patientId: patientUserId,
      specialistId: specialistUserId,
    }),
  });

// Specialist
const getSpecialistPatients = (specId) =>
  apiRequest(`/api/specialist/${encodeURIComponent(specId)}/patients`);

const getSpecialistDashboard = (specId) =>
  apiRequest(`/api/specialist/${encodeURIComponent(specId)}/dashboard`);

const getSpecialistAttention = (specId) =>
  apiRequest(`/api/specialist/${encodeURIComponent(specId)}/attention`);

// Additional
const getReport = (userId) =>
  apiRequest(`/api/reports/${encodeURIComponent(userId)}`);

const getDiet = (condition) =>
  apiRequest(`/api/diet/${encodeURIComponent(condition)}`);

const getThresholds = (userId) =>
  apiRequest(`/api/thresholds/${encodeURIComponent(userId)}`);<|MERGE_RESOLUTION|>--- conflicted
+++ resolved
@@ -106,15 +106,10 @@
     userId
   )}?days=${encodeURIComponent(days)}`;
 
-<<<<<<< HEAD
 // apiRequest will give us the full JSON object:
 const json = await apiRequest(path);
   
 return Array.isArray(json.readings) ? json.readings : [];
-=======
-  const json = await apiRequest(path);
-  return Array.isArray(json.readings) ? json.readings : [];
->>>>>>> 98563c94
 };
 
 const updateReading = (readingId, payload) =>
