--- conflicted
+++ resolved
@@ -16,7 +16,6 @@
 
 # Initialize Flask app
 app = Flask(__name__)
-<<<<<<< HEAD
 # ===== File upload config =====
 BASE_DIR = os.path.dirname(os.path.abspath(__file__))
 UPLOAD_FOLDER = os.path.join(BASE_DIR, 'uploads')
@@ -37,16 +36,6 @@
 
 
 
-=======
-CORS(app, resources={
-    r"/api/*": {
-        "origins": [
-            "http://127.0.0.1:5500",
-            "http://localhost:5500"
-        ]
-    }
-})
->>>>>>> 75779546
 
 # Configure logging
 logging.basicConfig(level=logging.INFO)
